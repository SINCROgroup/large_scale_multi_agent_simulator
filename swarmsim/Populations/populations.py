--- conflicted
+++ resolved
@@ -20,19 +20,13 @@
 
         with open(config_path, "r") as file:
             config = yaml.safe_load(file)
-<<<<<<< HEAD
-        Class_name = type(self).__name__                                # Getting the name of the class
-        self.config = config.get(Class_name, {})                        # Loading the configuration of the population
-        self.x = self.get_initial_conditions()                          # Loading Initial conditions
-        self.params = self.get_parameters()                             # Loading parameters
-=======
         class_name = type(self).__name__                                # Getting the name of the class
-        self.config = config.get(class_name, {})                        # Loading the parameters of the population
+        self.config = config.get(class_name, {})                        # Loading the configuration of the population
         self.N = None
         self.x0 = None
         self.state_dim = None
-        self.x = self.get_initial_conditions()
->>>>>>> a9eece83
+        self.x = self.get_initial_conditions()                          # Loading Initial conditions
+        self.params = self.get_parameters()                             # Loading parameters
 
     # This method
     @abstractmethod
@@ -78,22 +72,17 @@
         
         Notes
         -------
-<<<<<<< HEAD
-=======
         In the configuration file (a yaml file) there should be a namespace with the name of the population you are creating.
         To load correctly the initial conditions the following parameter is required:
         - x0_mode: str (The mode in which the Initial conditions are generated).     
         Supported modes are "From File" (load the initial conditions from a .csv file, where rows are states of different agents and columns are different states of the same agent) and "Random" where the initial conditions are randomly selected.
         If the mode selected is "From File", in the yaml file it is required:
         - x0_file_path: str (Absolute path of the csv file)
-        Instead, if the choice is "Random", the configuration file needs:
-        - N : int Number of agents in the population
+        Instead, if the choicie is "Random", the configuration file needs:
+        - N : int Number of agents in the poulation
         - state_dim : int Dimensions of the state
         Note that in the "random methods" only the first env_dim states are drawn at random, the others are set to 0. Env dim is the dimension of the environment specified in the environment namespace of the configuration file
->>>>>>> a9eece83
         
-            In the configuration file (a yaml file) there should be a namespace with the name of the population you are creating.
-
         '''
         
         x0_load_type = self.config.get('x0_mode', "Random")
@@ -104,11 +93,7 @@
                 self.N = self.x0.shape[0]                                                               # Getting the Number of Agents
                 self.state_dim = self.x0.shape[1]                                                       # Getting the state dimension of the agent
             case "Random":
-<<<<<<< HEAD
-                limits = np.array(self.config.get("x0_limits",[]))                                                  # Get the environment parameters
-=======
-                limits = np.array(self.config.get("limits", []))                                                  # Get the environment parameters
->>>>>>> a9eece83
+                limits = np.array(self.config.get("limits",[]))                                                  # Get the environment parameters
                 self.N = self.config.get("N")                                                           # Get the number of Agents
                 self.state_dim = self.config.get("state_dim")                                           # Get the state dimension
                 self.x0 = np.zeros([self.N, self.state_dim])                                             # Initialize the vector of the initial conditions
@@ -118,73 +103,22 @@
                 raise RuntimeError("Invalid Initialization type, please check the YAML config file")
         return self.x0
     
-    def get_parameters(self) -> pd.DataFrame :
-        '''
-        A function that initializes the parameters of the population. 
+    def get_parameters(self):
 
-        Returns
-        -------
-            params: pandas.DataFrame (num_agents x param_names)
-                Parameters of the populations
-
-<<<<<<< HEAD
-        Configuration Requirements
-        -------
-        
-            params_mode: str
-                The mode in which the Initial conditions are generated. Supported modes are "From File" (load the initial conditions from a .csv file, where rows are states of different agents and columns are different parameters of the same agent) and "Random" where the initial conditions are randomly selected.
-                Note that in From File if the number of agents does not meet N (the rows in the file < N) the remaining parameters are drawn randomly from the ones in the file
-            
-            If the mode selected is "From File", in the yaml file it is required
-
-            params_file_path: str 
-                Absolute path of the .csv file
-            
-            Instead, if the choicie is "Random", the configuration file needs
-
-            params_names : list (params_number) 
-                Dimensions of the state
-            params_limits : list (params_number x 2)
-                Limits for the uniform distribution from which each parameter is drawn. 
-        
-        Notes
-        -------
-            In the configuration file (a yaml file) there should be a namespace with the name of the population you are creating.
-
-        '''
-
-        param_load_type = self.config.get("params_mode","Random")
+        param_load_type = self.config.get("pars_mode","Random")
         match param_load_type:
             case "From_File":
-                params_path = self.config.get("params_path","")                                         # Retrieving the file name
-                params = pd.read_csv(params_path)                                                       # Reading the parameters
-                if params.shape[0] < self.N:
-                    repeated_pars = np.ceil(np.random.uniform(0,params.shape[0],self.N-params.shape[0]))# Select randomly N - rows_present_in_file Parameters from the ones in the file
-                    pd.concat([params, params.iloc(repeated_pars)],ignore_index=True)                   # Add the new parameters
-
-            case "Random":
-                params_names = self.config.get("params_names",[])                                       # Get parameter names
-                params_limits = self.config.get("params_limits",[])                                     # Get parameter limits
-                params = pd.DataFrame()                                                                 # Init
-                for par_name in params_names:                                                           # Set random parameters values for every parameter
-                    params[par_name] = np.random.uniform(params_limits[par_name][0],params_limits[par_name][1],self.N)
-            case _ :
-=======
-        param_load_type = self.config.get("pars_mode", "Random")
-        match param_load_type:
-            case "From_File":
-                params_path = self.config.get("x0_path", "")                                             # Retrieving the file name
+                params_path = self.config.get("x0_path","")                                             # Retrieving the file name
                 params = pd.read_csv(params_path)                                                  # Reading the parameters
             case "Random":
-                env = self.config.get("environment", {})                                                      # Get the environment parameters
-                env_dimension = env.get("dimensions", 1)                                                   # Get the environment Dimensions
+                env = self.config.get("environment",{})                                                      # Get the environment parameters
+                env_dimension = env.get("dimensions",1)                                                   # Get the environment Dimensions
                 self.N = self.config.get("N")                                                           # Get the number of Agents
                 self.state_dim = self.config.get("state_dim")                                           # Get the state dimension
-                self.x0 = np.zeros([self.N, self.state_dim])                                             # Initialize the vector of the initial conditions
-                for i in range(0, len(env_dimension)):                                                   # For every dimension
-                    self.x0[:, i] = np.random.uniform(-env_dimension[i]/2,env_dimension[i]/2, self.N)     # Generate uniformly distributed points in the domain
-            case _:
->>>>>>> a9eece83
+                self.x0 = np.zeros([self.N,self.state_dim])                                             # Initialize the vector of the initial conditions
+                for i in range(0,len(env_dimension)):                                                   # For every dimension
+                    self.x0[:,i] = np.random.uniform(-env_dimension[i]/2,env_dimension[i]/2,self.N)     # Generate uniformly distributed points in the domain
+            case _ :
                 raise RuntimeError("Invalid Initialization type, please check the YAML config file")
 
         return params