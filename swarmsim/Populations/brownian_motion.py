--- conflicted
+++ resolved
@@ -56,15 +56,8 @@
 
         super().__init__(config_path)
         
-<<<<<<< HEAD
         N = self.N
         self.id = self.config["id"]              # Population ID
-=======
-        N = self.N  # Needed in eval
-        self.mu = eval(self.config["mu"])    # Average velocity
-        self.D = eval(self.config["D"])      # Diffusion coefficient
-        self.id = self.config["id"]  # Population ID
->>>>>>> a9eece83
 
         self.f = np.zeros(self.x.shape)          # Initialization of the external forces
         self.u = np.zeros(self.x.shape)          # Initialization of the control input
