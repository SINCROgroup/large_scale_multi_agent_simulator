--- conflicted
+++ resolved
@@ -60,8 +60,5 @@
             self.renderer.render()
 
     def close(self):
-<<<<<<< HEAD
-=======
         # self.logger.close()
->>>>>>> af3d6fd6
         self.renderer.close()