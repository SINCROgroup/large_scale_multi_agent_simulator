import gymnasium as gym
import os
import yaml

from swarmsim.GymEnvs.shepherding_env.envs import ShepherdingEnv

from swarmsim.Controllers import ShepherdingLamaController
from swarmsim.Utils.plot_utils import get_snapshot

config_path = os.path.join(os.path.dirname(__file__), '../Configs', 'shepherding_gym_config.yaml')

with open(config_path, "r") as file:
    config = yaml.safe_load(file)
params = config.get('Gym', {})

num_episodes = params['num_episodes']

<<<<<<< HEAD
env = gym.make(id='ShepherdingSwarmsim-v0', config_path=config_path, render_mode=None)
env._max_episode_steps = 10000
=======
env = gym.make(id='ShepherdingSwarmsim-v0', config_path=config_path, render_mode='human')
env._max_episode_steps = 10
>>>>>>> b44b2b56

# Run the simulation for a certain number of steps
truncated = False
terminated = False

controller = ShepherdingLamaController(population=env.unwrapped.herders,
                                       targets=env.unwrapped.targets,
                                       environment=env.unwrapped.simulator.environment,
                                       config_path=config_path)

for episode in range(1, num_episodes + 1):
    # Reset the environment to get the initial observation
    observation, info = env.reset(seed=episode)

    truncated = False
    terminated = False

    while not (terminated or truncated):

        # Choose a random action (here, randomly setting velocities for herders)
        # action = env.action_space.sample()

        action = controller.get_action()

        # Take an episode_step in the environment by applying the chosen action
        observation, reward, terminated, truncated, info = env.step(action)

    print("episode: ", episode)

# Close the environment (optional)

env.close()<|MERGE_RESOLUTION|>--- conflicted
+++ resolved
@@ -15,13 +15,8 @@
 
 num_episodes = params['num_episodes']
 
-<<<<<<< HEAD
 env = gym.make(id='ShepherdingSwarmsim-v0', config_path=config_path, render_mode=None)
 env._max_episode_steps = 10000
-=======
-env = gym.make(id='ShepherdingSwarmsim-v0', config_path=config_path, render_mode='human')
-env._max_episode_steps = 10
->>>>>>> b44b2b56
 
 # Run the simulation for a certain number of steps
 truncated = False
