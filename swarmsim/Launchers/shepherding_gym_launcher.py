--- conflicted
+++ resolved
@@ -4,12 +4,9 @@
 
 from swarmsim.GymEnvs.shepherding_env.envs import ShepherdingEnv
 
-<<<<<<< HEAD
-=======
 from swarmsim.Controllers import ShepherdingLamaController
 
 
->>>>>>> 6acb89d1
 config_path = os.path.join(os.path.dirname(__file__), '../Configs', 'shepherding_gym_config.yaml')
 
 with open(config_path, "r") as file:
@@ -24,22 +21,18 @@
 # Run the simulation for a certain number of steps
 truncated = False
 terminated = False
-<<<<<<< HEAD
-=======
 
 controller = ShepherdingLamaController(population=env.unwrapped.herders,
                                        targets=env.unwrapped.targets,
                                        environment=env.unwrapped.simulator.environment,
                                        config_path=config_path)
 
->>>>>>> 6acb89d1
 for episode in range(1, num_episodes + 1):
     # Reset the environment to get the initial observation
     observation, info = env.reset(seed=episode)
 
     truncated = False
     terminated = False
-    settling_time = env._max_episode_steps
     while not (terminated or truncated):
 
         # Choose a random action (here, randomly setting velocities for herders)
@@ -50,9 +43,6 @@
         # Take an episode_step in the environment by applying the chosen action
         observation, reward, terminated, truncated, info = env.step(action)
 
-        log_data = {'reward': reward, 'settling_time': settling_time}
-        env.unwrapped.simulator.logger.log(log_data)
-
     print("episode: ", episode)
 
 # Close the environment (optional)
